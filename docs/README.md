--- conflicted
+++ resolved
@@ -15,11 +15,9 @@
 ### 🎨 Design Documents
 
 - **[AI & Job System](design/ai_jobs.md)** - Job assignment, AI behavior, and designation system
-<<<<<<< HEAD
-- **[Designations Lifecycle](design/designations.md)** - States, deduplication, and consumption semantics
-=======
+
 - **[Designation Lifecycle](design/designation_lifecycle.md)** - Designation state management and deduplication system
->>>>>>> 9d00ade1
+
 - **[Pathfinding](design/pathfinding.md)** - A* implementation, caching, and navigation systems
 - **[Save/Load System](design/save_load.md)** - Serialization, persistence, and versioning
 - **[Simulation Loop](design/sim_loop.md)** - Core game loop design and system ordering
